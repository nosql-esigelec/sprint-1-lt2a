--- conflicted
+++ resolved
@@ -1,11 +1,7 @@
 import pytest
-<<<<<<< HEAD
-from src.dependencies import get_mongo_db
-=======
 
 from api.v1.src.dependencies import get_mongo_db
 
->>>>>>> 9b33be4c
 # Setup MongoDB test database
 
 
@@ -67,6 +63,4 @@
 
     # Validate deletion
     result = mongo_instance.read(query, "users").get("result")
-    assert result is None
-
-
+    assert result is None