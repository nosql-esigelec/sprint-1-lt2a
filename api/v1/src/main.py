--- conflicted
+++ resolved
@@ -1,9 +1,5 @@
 from fastapi import APIRouter
-<<<<<<< HEAD
-from .routers import projects, users, templates#, sections 
-=======
 from api.v1.src.routers import projects, users, templates, sections
->>>>>>> 9b33be4c
 
 
 router = APIRouter()
